/*********************************************************************
 * Software License Agreement (BSD License)
 *
 *  Copyright (c) 2017, Irstea
 *  All rights reserved.
 *
 *  Redistribution and use in source and binary forms, with or without
 *  modification, are permitted provided that the following conditions
 *  are met:
 *
 *   * Redistributions of source code must retain the above copyright
 *     notice, this list of conditions and the following disclaimer.
 *   * Redistributions in binary form must reproduce the above
 *     copyright notice, this list of conditions and the following
 *     disclaimer in the documentation and/or other materials provided
 *     with the distribution.
 *   * Neither the name of Irstea nor the names of its
 *     contributors may be used to endorse or promote products derived
 *     from this software without specific prior written permission.
 *
 *  THIS SOFTWARE IS PROVIDED BY THE COPYRIGHT HOLDERS AND CONTRIBUTORS
 *  "AS IS" AND ANY EXPRESS OR IMPLIED WARRANTIES, INCLUDING, BUT NOT
 *  LIMITED TO, THE IMPLIED WARRANTIES OF MERCHANTABILITY AND FITNESS
 *  FOR A PARTICULAR PURPOSE ARE DISCLAIMED. IN NO EVENT SHALL THE
 *  COPYRIGHT OWNER OR CONTRIBUTORS BE LIABLE FOR ANY DIRECT, INDIRECT,
 *  INCIDENTAL, SPECIAL, EXEMPLARY, OR CONSEQUENTIAL DAMAGES (INCLUDING,
 *  BUT NOT LIMITED TO, PROCUREMENT OF SUBSTITUTE GOODS OR SERVICES;
 *  LOSS OF USE, DATA, OR PROFITS; OR BUSINESS INTERRUPTION) HOWEVER
 *  CAUSED AND ON ANY THEORY OF LIABILITY, WHETHER IN CONTRACT, STRICT
 *  LIABILITY, OR TORT (INCLUDING NEGLIGENCE OR OTHERWISE) ARISING IN
 *  ANY WAY OUT OF THE USE OF THIS SOFTWARE, EVEN IF ADVISED OF THE
 *  POSSIBILITY OF SUCH DAMAGE.
 *********************************************************************/

#include <cmath>

#include <tf/transform_datatypes.h>

#include <boost/assign.hpp>

#include <four_wheel_steering_controller/four_wheel_steering_controller.h>
#include <urdf_geometry_parser/urdf_geometry_parser.h>

namespace four_wheel_steering_controller{

  FourWheelSteeringController::FourWheelSteeringController()
<<<<<<< HEAD
    : open_loop_(false)
    , command_struct_twist_()
=======
    : command_struct_()
>>>>>>> f1cadd1b
    , command_struct_four_wheel_steering_()
    , track_(0.0)
    , wheel_steering_y_offset_(0.0)
    , wheel_radius_(0.0)
    , wheel_base_(0.0)
    , cmd_vel_timeout_(0.5)
    , base_frame_id_("base_link")
    , enable_odom_tf_(true)
    , enable_twist_cmd_(false)
  {
  }

  bool FourWheelSteeringController::init(hardware_interface::RobotHW *robot_hw,
                                         ros::NodeHandle& root_nh,
                                         ros::NodeHandle &controller_nh)
  {
    const std::string complete_ns = controller_nh.getNamespace();
    std::size_t id = complete_ns.find_last_of("/");
    name_ = complete_ns.substr(id + 1);

    // Get joint names from the parameter server
    std::vector<std::string> front_wheel_names, rear_wheel_names;
    if (!getWheelNames(controller_nh, "front_wheel", front_wheel_names) ||
        !getWheelNames(controller_nh, "rear_wheel", rear_wheel_names))
    {
      return false;
    }

    if (front_wheel_names.size() != rear_wheel_names.size())
    {
      ROS_ERROR_STREAM_NAMED(name_,
          "#front wheels (" << front_wheel_names.size() << ") != " <<
          "#rear wheels (" << rear_wheel_names.size() << ").");
      return false;
    }
    else if (front_wheel_names.size() != 2)
    {
      ROS_ERROR_STREAM_NAMED(name_,
          "#two wheels by axle (left and right) is needed; now : "<<front_wheel_names.size()<<" .");
      return false;
    }
    else
    {
      front_wheel_joints_.resize(front_wheel_names.size());
      rear_wheel_joints_.resize(front_wheel_names.size());
    }

    // Get steering joint names from the parameter server
    std::vector<std::string> front_steering_names, rear_steering_names;
    if (!getWheelNames(controller_nh, "front_steering", front_steering_names) ||
        !getWheelNames(controller_nh, "rear_steering", rear_steering_names))
    {
      return false;
    }

    if (front_steering_names.size() != rear_steering_names.size())
    {
      ROS_ERROR_STREAM_NAMED(name_,
          "#left steerings (" << front_steering_names.size() << ") != " <<
          "#right steerings (" << rear_steering_names.size() << ").");
      return false;
    }
    else if (front_steering_names.size() != 2)
    {
      ROS_ERROR_STREAM_NAMED(name_,
          "#two steering by axle (left and right) is needed; now : "<<front_steering_names.size()<<" .");
      return false;
    }
    else
    {
      front_steering_joints_.resize(front_steering_names.size());
      rear_steering_joints_.resize(front_steering_names.size());
    }

    // Odometry related:
    double publish_rate;
    controller_nh.param("publish_rate", publish_rate, 50.0);
    ROS_INFO_STREAM_NAMED(name_, "Controller state will be published at "
                          << publish_rate << "Hz.");
    publish_period_ = ros::Duration(1.0 / publish_rate);

    controller_nh.param("open_loop", open_loop_, open_loop_);

    int velocity_rolling_window_size = 10;
    controller_nh.param("velocity_rolling_window_size", velocity_rolling_window_size, velocity_rolling_window_size);
    ROS_INFO_STREAM_NAMED(name_, "Velocity rolling window size of "
                          << velocity_rolling_window_size << ".");

    odometry_.setVelocityRollingWindowSize(velocity_rolling_window_size);

    // Twist command related:
    controller_nh.param("cmd_vel_timeout", cmd_vel_timeout_, cmd_vel_timeout_);
    ROS_INFO_STREAM_NAMED(name_, "Velocity commands will be considered old if they are older than "
                          << cmd_vel_timeout_ << "s.");

    controller_nh.param("base_frame_id", base_frame_id_, base_frame_id_);
    ROS_INFO_STREAM_NAMED(name_, "Base frame_id set to " << base_frame_id_);

    controller_nh.param("enable_odom_tf", enable_odom_tf_, enable_odom_tf_);
    ROS_INFO_STREAM_NAMED(name_, "Publishing to tf is " << (enable_odom_tf_?"enabled":"disabled"));

    // Velocity and acceleration limits:
    controller_nh.param("linear/x/has_velocity_limits"    , limiter_lin_.has_velocity_limits    , limiter_lin_.has_velocity_limits    );
    controller_nh.param("linear/x/has_acceleration_limits", limiter_lin_.has_acceleration_limits, limiter_lin_.has_acceleration_limits);
    controller_nh.param("linear/x/max_velocity"           , limiter_lin_.max_velocity           ,  limiter_lin_.max_velocity          );
    controller_nh.param("linear/x/min_velocity"           , limiter_lin_.min_velocity           , -limiter_lin_.max_velocity          );
    controller_nh.param("linear/x/max_acceleration"       , limiter_lin_.max_acceleration       ,  limiter_lin_.max_acceleration      );
    controller_nh.param("linear/x/min_acceleration"       , limiter_lin_.min_acceleration       , -limiter_lin_.max_acceleration      );

    controller_nh.param("angular/z/has_velocity_limits"    , limiter_ang_.has_velocity_limits    , limiter_ang_.has_velocity_limits    );
    controller_nh.param("angular/z/has_acceleration_limits", limiter_ang_.has_acceleration_limits, limiter_ang_.has_acceleration_limits);
    controller_nh.param("angular/z/max_velocity"           , limiter_ang_.max_velocity           ,  limiter_ang_.max_velocity          );
    controller_nh.param("angular/z/min_velocity"           , limiter_ang_.min_velocity           , -limiter_ang_.max_velocity          );
    controller_nh.param("angular/z/max_acceleration"       , limiter_ang_.max_acceleration       ,  limiter_ang_.max_acceleration      );
    controller_nh.param("angular/z/min_acceleration"       , limiter_ang_.min_acceleration       , -limiter_ang_.max_acceleration      );

    // If either parameter is not available, we need to look up the value in the URDF
    bool lookup_track = !controller_nh.getParam("track", track_);
    bool lookup_wheel_radius = !controller_nh.getParam("wheel_radius", wheel_radius_);
    bool lookup_wheel_base = !controller_nh.getParam("wheel_base", wheel_base_);

    urdf_geometry_parser::UrdfGeometryParser uvk(root_nh, base_frame_id_);
    if(lookup_track)
      if(!uvk.getDistanceBetweenJoints(front_wheel_names[0], front_wheel_names[1], track_))
        return false;
      else
        controller_nh.setParam("track",track_);

    if(!uvk.getDistanceBetweenJoints(front_steering_names[0], front_wheel_names[0], wheel_steering_y_offset_))
      return false;
    else
      controller_nh.setParam("wheel_steering_y_offset",wheel_steering_y_offset_);

    if(lookup_wheel_radius)
      if(!uvk.getJointRadius(front_wheel_names[0], wheel_radius_))
        return false;
      else
        controller_nh.setParam("wheel_radius",wheel_radius_);

    if(lookup_wheel_base)
      if(!uvk.getDistanceBetweenJoints(front_wheel_names[0], rear_wheel_names[0], wheel_base_))
        return false;
      else
        controller_nh.setParam("wheel_base",wheel_base_);

    // Regardless of how we got the separation and radius, use them
    // to set the odometry parameters
    odometry_.setWheelParams(track_-2*wheel_steering_y_offset_, wheel_steering_y_offset_, wheel_radius_, wheel_base_);
    ROS_INFO_STREAM_NAMED(name_,
                          "Odometry params : track " << track_
                          << ", wheel radius " << wheel_radius_
                          << ", wheel base " << wheel_base_
                          << ", wheel steering offset " << wheel_steering_y_offset_);

    setOdomPubFields(root_nh, controller_nh);


    hardware_interface::VelocityJointInterface *const vel_joint_hw = robot_hw->get<hardware_interface::VelocityJointInterface>();
    hardware_interface::PositionJointInterface *const pos_joint_hw = robot_hw->get<hardware_interface::PositionJointInterface>();

    // Get the joint object to use in the realtime loop
    for (int i = 0; i < front_wheel_joints_.size(); ++i)
    {
      ROS_INFO_STREAM_NAMED(name_,
                            "Adding left wheel with joint name: " << front_wheel_names[i]
                            << " and right wheel with joint name: " << rear_wheel_names[i]);
      front_wheel_joints_[i] = vel_joint_hw->getHandle(front_wheel_names[i]);  // throws on failure
      rear_wheel_joints_[i] = vel_joint_hw->getHandle(rear_wheel_names[i]);  // throws on failure
    }

    // Get the steering joint object to use in the realtime loop
    for (int i = 0; i < front_steering_joints_.size(); ++i)
    {
      ROS_INFO_STREAM_NAMED(name_,
                            "Adding left steering with joint name: " << front_steering_names[i]
                            << " and right steering with joint name: " << rear_steering_names[i]);
      front_steering_joints_[i] = pos_joint_hw->getHandle(front_steering_names[i]);  // throws on failure
      rear_steering_joints_[i] = pos_joint_hw->getHandle(rear_steering_names[i]);  // throws on failure
    }

    sub_command_ = controller_nh.subscribe("cmd_vel", 1, &FourWheelSteeringController::cmdVelCallback, this);
    sub_command_four_wheel_steering_ = controller_nh.subscribe("cmd_four_wheel_steering", 1, &FourWheelSteeringController::cmdFourWheelSteeringCallback, this);

    return true;
  }

  void FourWheelSteeringController::update(const ros::Time& time, const ros::Duration& period)
  {
    updateOdometry(time);
    updateCommand(time, period);
  }

  void FourWheelSteeringController::starting(const ros::Time& time)
  {
    brake();

    // Register starting time used to keep fixed rate
    last_state_publish_time_ = time;

    odometry_.init(time);
  }

  void FourWheelSteeringController::stopping(const ros::Time& /*time*/)
  {
    brake();
  }

  void FourWheelSteeringController::updateOdometry(const ros::Time& time)
  {
    // COMPUTE AND PUBLISH ODOMETRY
    const double fl_speed = front_wheel_joints_[0].getVelocity();
    const double fr_speed = front_wheel_joints_[1].getVelocity();
    const double rl_speed = rear_wheel_joints_[0].getVelocity();
    const double rr_speed = rear_wheel_joints_[1].getVelocity();
    if (std::isnan(fl_speed) || std::isnan(fr_speed)
        || std::isnan(rl_speed) || std::isnan(rr_speed))
      return;

    const double fl_steering = front_steering_joints_[0].getPosition();
    const double fr_steering = front_steering_joints_[1].getPosition();
    const double rl_steering = rear_steering_joints_[0].getPosition();
    const double rr_steering = rear_steering_joints_[1].getPosition();
    if (std::isnan(fl_steering) || std::isnan(fr_steering)
        || std::isnan(rl_steering) || std::isnan(rr_steering))
      return;
    double front_steering_pos = 0.0;
    if(fabs(fl_steering) > 0.001 || fabs(fr_steering) > 0.001)
    {
<<<<<<< HEAD
      odometry_.updateOpenLoop(last0_cmd_.lin_x, last0_cmd_.ang, time);
=======
      front_steering_pos = atan(2*tan(fl_steering)*tan(fr_steering)/
                                      (tan(fl_steering) + tan(fr_steering)));
>>>>>>> f1cadd1b
    }
    double rear_steering_pos = 0.0;
    if(fabs(rl_steering) > 0.001 || fabs(rr_steering) > 0.001)
    {
      rear_steering_pos = atan(2*tan(rl_steering)*tan(rr_steering)/
                                     (tan(rl_steering) + tan(rr_steering)));
    }

    ROS_DEBUG_STREAM_THROTTLE(1, "rl_steering "<<rl_steering<<" rr_steering "<<rr_steering<<" rear_steering_pos "<<rear_steering_pos);
    // Estimate linear and angular velocity using joint information
    odometry_.update(fl_speed, fr_speed, rl_speed, rr_speed,
                     front_steering_pos, rear_steering_pos, time);

    // Publish odometry message
    if (last_state_publish_time_ + publish_period_ < time)
    {
      last_state_publish_time_ += publish_period_;
      // Compute and store orientation info
      const geometry_msgs::Quaternion orientation(
            tf::createQuaternionMsgFromYaw(odometry_.getHeading()));

      // Populate odom message and publish
      if (odom_pub_->trylock())
      {
        odom_pub_->msg_.header.stamp = time;
        odom_pub_->msg_.pose.pose.position.x = odometry_.getX();
        odom_pub_->msg_.pose.pose.position.y = odometry_.getY();
        odom_pub_->msg_.pose.pose.orientation = orientation;
        odom_pub_->msg_.twist.twist.linear.x  = odometry_.getLinearX();
        odom_pub_->msg_.twist.twist.linear.y  = odometry_.getLinearY();
        odom_pub_->msg_.twist.twist.angular.z = odometry_.getAngular();
        odom_pub_->unlockAndPublish();
      }
      if (odom_4ws_pub_->trylock())
      {
        odom_4ws_pub_->msg_.header.stamp = time;
        odom_4ws_pub_->msg_.data.speed = odometry_.getLinear();
        odom_4ws_pub_->msg_.data.acceleration = odometry_.getLinearAcceleration();
        odom_4ws_pub_->msg_.data.jerk = odometry_.getLinearJerk();
        odom_4ws_pub_->msg_.data.front_steering_angle = front_steering_pos;
        odom_4ws_pub_->msg_.data.front_steering_angle_velocity = odometry_.getFrontSteerVel();
        odom_4ws_pub_->msg_.data.rear_steering_angle = rear_steering_pos;
        odom_4ws_pub_->msg_.data.rear_steering_angle_velocity = odometry_.getRearSteerVel();
        odom_4ws_pub_->unlockAndPublish();
      }

      // Publish tf /odom frame
      if (enable_odom_tf_ && tf_odom_pub_->trylock())
      {
        geometry_msgs::TransformStamped& odom_frame = tf_odom_pub_->msg_.transforms[0];
        odom_frame.header.stamp = time;
        odom_frame.transform.translation.x = odometry_.getX();
        odom_frame.transform.translation.y = odometry_.getY();
        odom_frame.transform.rotation = orientation;
        tf_odom_pub_->unlockAndPublish();
      }
    }
  }

  void FourWheelSteeringController::updateCommand(const ros::Time& time, const ros::Duration& period)
  {
    // Retreive current velocity command and time step:
    Command* cmd;
    CommandTwist curr_cmd_twist = *(command_twist_.readFromRT());
    Command4ws curr_cmd_4ws = *(command_four_wheel_steering_.readFromRT());

    if(curr_cmd_4ws.stamp >= curr_cmd_twist.stamp)
    {
      cmd = &curr_cmd_4ws;
      enable_twist_cmd_ = false;
    }
    else
    {
      cmd = &curr_cmd_twist;
      enable_twist_cmd_ = true;
    }

    const double dt = (time - cmd->stamp).toSec();
    // Brake if cmd_vel has timeout:
    if (dt > cmd_vel_timeout_)
    {
      curr_cmd_twist.lin_x = 0.0;
      curr_cmd_twist.lin_y = 0.0;
      curr_cmd_twist.ang = 0.0;
      curr_cmd_4ws.lin = 0.0;
      curr_cmd_4ws.front_steering = 0.0;
      curr_cmd_4ws.rear_steering = 0.0;
    }

    const double cmd_dt(period.toSec());

    const double angular_speed = odometry_.getAngular();
    const double steering_track = track_-2*wheel_steering_y_offset_;

    ROS_DEBUG_STREAM("angular_speed "<<angular_speed<< " wheel_radius_ "<<wheel_radius_);
    double vel_left_front = 0, vel_right_front = 0;
    double vel_left_rear = 0, vel_right_rear = 0;
    double front_left_steering = 0, front_right_steering = 0;
    double rear_left_steering = 0, rear_right_steering = 0;

    if(enable_twist_cmd_ == true)
    {
      // Limit velocities and accelerations:
      limiter_lin_.limit(curr_cmd_twist.lin_x, last0_cmd_.lin_x, last1_cmd_.lin_x, cmd_dt);
      limiter_ang_.limit(curr_cmd_twist.ang, last0_cmd_.ang, last1_cmd_.ang, cmd_dt);
      last1_cmd_ = last0_cmd_;
      last0_cmd_ = curr_cmd_twist;

      // Compute wheels velocities:
      if(fabs(curr_cmd_twist.lin_x) > 0.001)
      {
        double vel_steering_offset = (curr_cmd_twist.ang*wheel_steering_y_offset_)/wheel_radius_;
        vel_left_front  = copysign(1.0, curr_cmd_twist.lin_x) * sqrt((pow(curr_cmd_twist.lin_x - curr_cmd_twist.ang*steering_track/2,2)
                                                                           +pow(wheel_base_*curr_cmd_twist.ang/2.0,2)))/wheel_radius_
                                                        - vel_steering_offset;
        vel_right_front = copysign(1.0, curr_cmd_twist.lin_x) * sqrt((pow(curr_cmd_twist.lin_x + curr_cmd_twist.ang*steering_track/2,2)
                                                                           +pow(wheel_base_*curr_cmd_twist.ang/2.0,2)))/wheel_radius_
                                                        + vel_steering_offset;
        vel_left_rear = copysign(1.0, curr_cmd_twist.lin_x) * sqrt((pow(curr_cmd_twist.lin_x - curr_cmd_twist.ang*steering_track/2,2)
                                                                         +pow(wheel_base_*curr_cmd_twist.ang/2.0,2)))/wheel_radius_
                                                      - vel_steering_offset;
        vel_right_rear = copysign(1.0, curr_cmd_twist.lin_x) * sqrt((pow(curr_cmd_twist.lin_x + curr_cmd_twist.ang*steering_track/2,2)
                                                                          +pow(wheel_base_*curr_cmd_twist.ang/2.0,2)))/wheel_radius_
                                                       + vel_steering_offset;
      }

      // Compute steering angles
      if(fabs(2.0*curr_cmd_twist.lin_x) > fabs(curr_cmd_twist.ang*steering_track))
      {
        front_left_steering = atan(curr_cmd_twist.ang*wheel_base_ /
                                    (2.0*curr_cmd_twist.lin_x - curr_cmd_twist.ang*steering_track));
        front_right_steering = atan(curr_cmd_twist.ang*wheel_base_ /
                                     (2.0*curr_cmd_twist.lin_x + curr_cmd_twist.ang*steering_track));
        rear_left_steering = -atan(curr_cmd_twist.ang*wheel_base_ /
                                    (2.0*curr_cmd_twist.lin_x - curr_cmd_twist.ang*steering_track));
        rear_right_steering = -atan(curr_cmd_twist.ang*wheel_base_ /
                                     (2.0*curr_cmd_twist.lin_x + curr_cmd_twist.ang*steering_track));
      }
      else if(fabs(curr_cmd_twist.lin_x) > 0.001)
      {
        front_left_steering = copysign(M_PI_2, curr_cmd_twist.ang);
        front_right_steering = copysign(M_PI_2, curr_cmd_twist.ang);
        rear_left_steering = copysign(M_PI_2, -curr_cmd_twist.ang);
        rear_right_steering = copysign(M_PI_2, -curr_cmd_twist.ang);
      }
    }
    else
    {
      // Limit velocities and accelerations:
      limiter_lin_.limit(curr_cmd_4ws.lin, last0_cmd_.lin_x, last1_cmd_.lin_x, cmd_dt);
      last1_cmd_ = last0_cmd_;
      last0_cmd_.lin_x = curr_cmd_4ws.lin;
      curr_cmd_4ws.front_steering = clamp(curr_cmd_4ws.front_steering, -M_PI_2, M_PI_2);
      curr_cmd_4ws.rear_steering = clamp(curr_cmd_4ws.rear_steering, -M_PI_2, M_PI_2);

      // Compute steering angles
      double steering_diff =  steering_track*(tan(curr_cmd_4ws.front_steering) - tan(curr_cmd_4ws.rear_steering))/2.0;
      if(fabs(wheel_base_ - fabs(steering_diff)) > 0.001)
      {
        front_left_steering = atan(wheel_base_*tan(curr_cmd_4ws.front_steering)/(wheel_base_-steering_diff));
        front_right_steering = atan(wheel_base_*tan(curr_cmd_4ws.front_steering)/(wheel_base_+steering_diff));
        rear_left_steering = atan(wheel_base_*tan(curr_cmd_4ws.rear_steering)/(wheel_base_-steering_diff));
        rear_right_steering = atan(wheel_base_*tan(curr_cmd_4ws.rear_steering)/(wheel_base_+steering_diff));
      }

      // Compute wheels velocities:
      if(fabs(curr_cmd_4ws.lin) > 0.001)
      {
        //Virutal front and rear wheelbase
        // distance between the projection of the CIR on the wheelbase and the front axle
        double l_front = 0;
        if(fabs(tan(front_left_steering) - tan(front_right_steering)) > 0.01)
        {
          l_front = tan(front_right_steering) * tan(front_left_steering) * steering_track
              / (tan(front_left_steering) - tan(front_right_steering));
        }
        // distance between the projection of the CIR on the wheelbase and the rear axle
        double l_rear = 0;
        if(fabs(tan(rear_left_steering) - tan(rear_right_steering)) > 0.01)
        {
          l_rear = tan(rear_right_steering) * tan(rear_left_steering) * steering_track
              / (tan(rear_left_steering) - tan(rear_right_steering));
        }

        double angular_speed_cmd = curr_cmd_4ws.lin * (tan(curr_cmd_4ws.front_steering)-tan(curr_cmd_4ws.rear_steering))/wheel_base_;
        double vel_steering_offset = (angular_speed_cmd*wheel_steering_y_offset_)/wheel_radius_;

        vel_left_front  = copysign(1.0, curr_cmd_4ws.lin) * sqrt((pow(curr_cmd_4ws.lin - angular_speed_cmd*steering_track/2,2)
                                                                           +pow(l_front*angular_speed_cmd,2)))/wheel_radius_
                                                      - vel_steering_offset;
        vel_right_front = copysign(1.0, curr_cmd_4ws.lin) * sqrt((pow(curr_cmd_4ws.lin + angular_speed_cmd*steering_track/2,2)
                                                                           +pow(l_front*angular_speed_cmd,2)))/wheel_radius_
                                                      + vel_steering_offset;
        vel_left_rear = copysign(1.0, curr_cmd_4ws.lin) * sqrt((pow(curr_cmd_4ws.lin - angular_speed_cmd*steering_track/2,2)
                                                                         +pow(l_rear*angular_speed_cmd,2)))/wheel_radius_
                                                    - vel_steering_offset;
        vel_right_rear = copysign(1.0, curr_cmd_4ws.lin) * sqrt((pow(curr_cmd_4ws.lin + angular_speed_cmd*steering_track/2,2)
                                                                          +pow(l_rear*angular_speed_cmd,2)))/wheel_radius_
                                                     + vel_steering_offset;
      }
    }

    ROS_DEBUG_STREAM_THROTTLE(1, "vel_left_rear "<<vel_left_rear<<" front_right_steering "<<front_right_steering);
    // Set wheels velocities:
    if(front_wheel_joints_.size() == 2 && rear_wheel_joints_.size() == 2)
    {
      front_wheel_joints_[0].setCommand(vel_left_front);
      front_wheel_joints_[1].setCommand(vel_right_front);
      rear_wheel_joints_[0].setCommand(vel_left_rear);
      rear_wheel_joints_[1].setCommand(vel_right_rear);
    }

    /// TODO check limits to not apply the same steering on right and left when saturated !
    if(front_steering_joints_.size() == 2 && rear_steering_joints_.size() == 2)
    {
      front_steering_joints_[0].setCommand(front_left_steering);
      front_steering_joints_[1].setCommand(front_right_steering);
      rear_steering_joints_[0].setCommand(rear_left_steering);
      rear_steering_joints_[1].setCommand(rear_right_steering);
    }
  }

  void FourWheelSteeringController::brake()
  {
    const double vel = 0.0;
    for (size_t i = 0; i < front_wheel_joints_.size(); ++i)
    {
      front_wheel_joints_[i].setCommand(vel);
      rear_wheel_joints_[i].setCommand(vel);
    }

    const double pos = 0.0;
    for (size_t i = 0; i < front_steering_joints_.size(); ++i)
    {
      front_steering_joints_[i].setCommand(pos);
      rear_steering_joints_[i].setCommand(pos);
    }
  }

  void FourWheelSteeringController::cmdVelCallback(const geometry_msgs::Twist& command)
  {
    if (isRunning())
    {
      if(std::isnan(command.angular.z) || std::isnan(command.linear.x))
      {
        ROS_WARN("Received NaN in geometry_msgs::Twist. Ignoring command.");
        return;
      }
      command_struct_twist_.ang   = command.angular.z;
      command_struct_twist_.lin_x   = command.linear.x;
      command_struct_twist_.lin_y   = command.linear.y;
      command_struct_twist_.stamp = ros::Time::now();
      command_twist_.writeFromNonRT (command_struct_twist_);
      ROS_DEBUG_STREAM_NAMED(name_,
                             "Added values to command. "
                             << "Ang: "   << command_struct_twist_.ang << ", "
                             << "Lin x: " << command_struct_twist_.lin_x << ", "
                             << "Lin y: " << command_struct_twist_.lin_y << ", "
                             << "Stamp: " << command_struct_twist_.stamp);
    }
    else
    {
      ROS_ERROR_NAMED(name_, "Can't accept new commands. Controller is not running.");
    }
  }

  void FourWheelSteeringController::cmdFourWheelSteeringCallback(const four_wheel_steering_msgs::FourWheelSteering& command)
  {
    if (isRunning())
    {
      if(std::isnan(command.front_steering_angle) || std::isnan(command.rear_steering_angle)
         || std::isnan(command.speed))
      {
        ROS_WARN("Received NaN in four_wheel_steering_msgs::FourWheelSteering. Ignoring command.");
        return;
      }
      command_struct_four_wheel_steering_.front_steering   = command.front_steering_angle;
      command_struct_four_wheel_steering_.rear_steering   = command.rear_steering_angle;
      command_struct_four_wheel_steering_.lin   = command.speed;
      command_struct_four_wheel_steering_.stamp = ros::Time::now();
      command_four_wheel_steering_.writeFromNonRT (command_struct_four_wheel_steering_);
      ROS_DEBUG_STREAM_NAMED(name_,
                             "Added values to command. "
                             << "Steering front : "   << command_struct_four_wheel_steering_.front_steering << ", "
                             << "Steering rear : "   << command_struct_four_wheel_steering_.rear_steering << ", "
                             << "Lin: "   << command_struct_four_wheel_steering_.lin << ", "
                             << "Stamp: " << command_struct_four_wheel_steering_.stamp);
    }
    else
    {
      ROS_ERROR_NAMED(name_, "Can't accept new commands. Controller is not running.");
    }
  }

  bool FourWheelSteeringController::getWheelNames(ros::NodeHandle& controller_nh,
                              const std::string& wheel_param,
                              std::vector<std::string>& wheel_names)
  {
      XmlRpc::XmlRpcValue wheel_list;
      if (!controller_nh.getParam(wheel_param, wheel_list))
      {
        ROS_ERROR_STREAM_NAMED(name_,
            "Couldn't retrieve wheel param '" << wheel_param << "'.");
        return false;
      }

      if (wheel_list.getType() == XmlRpc::XmlRpcValue::TypeArray)
      {
        if (wheel_list.size() == 0)
        {
          ROS_ERROR_STREAM_NAMED(name_,
              "Wheel param '" << wheel_param << "' is an empty list");
          return false;
        }

        for (int i = 0; i < wheel_list.size(); ++i)
        {
          if (wheel_list[i].getType() != XmlRpc::XmlRpcValue::TypeString)
          {
            ROS_ERROR_STREAM_NAMED(name_,
                "Wheel param '" << wheel_param << "' #" << i <<
                " isn't a string.");
            return false;
          }
        }

        wheel_names.resize(wheel_list.size());
        for (int i = 0; i < wheel_list.size(); ++i)
        {
          wheel_names[i] = static_cast<std::string>(wheel_list[i]);
          //ROS_INFO_STREAM("wheel name "<<i<<" " << wheel_names[i]);
        }
      }
      else if (wheel_list.getType() == XmlRpc::XmlRpcValue::TypeString)
      {
        wheel_names.push_back(wheel_list);
      }
      else
      {
        ROS_ERROR_STREAM_NAMED(name_,
            "Wheel param '" << wheel_param <<
            "' is neither a list of strings nor a string.");
        return false;
      }
      return true;
  }

  void FourWheelSteeringController::setOdomPubFields(ros::NodeHandle& root_nh, ros::NodeHandle& controller_nh)
  {
    // Get and check params for covariances
    XmlRpc::XmlRpcValue pose_cov_list;
    controller_nh.getParam("pose_covariance_diagonal", pose_cov_list);
    ROS_ASSERT(pose_cov_list.getType() == XmlRpc::XmlRpcValue::TypeArray);
    ROS_ASSERT(pose_cov_list.size() == 6);
    for (int i = 0; i < pose_cov_list.size(); ++i)
      ROS_ASSERT(pose_cov_list[i].getType() == XmlRpc::XmlRpcValue::TypeDouble);

    XmlRpc::XmlRpcValue twist_cov_list;
    controller_nh.getParam("twist_covariance_diagonal", twist_cov_list);
    ROS_ASSERT(twist_cov_list.getType() == XmlRpc::XmlRpcValue::TypeArray);
    ROS_ASSERT(twist_cov_list.size() == 6);
    for (int i = 0; i < twist_cov_list.size(); ++i)
      ROS_ASSERT(twist_cov_list[i].getType() == XmlRpc::XmlRpcValue::TypeDouble);

    // Setup odometry realtime publisher + odom message constant fields
    odom_pub_.reset(new realtime_tools::RealtimePublisher<nav_msgs::Odometry>(controller_nh, "odom", 100));
    odom_pub_->msg_.header.frame_id = "odom";
    odom_pub_->msg_.child_frame_id = base_frame_id_;
    odom_pub_->msg_.pose.pose.position.z = 0;
    odom_pub_->msg_.pose.covariance = boost::assign::list_of
        (static_cast<double>(pose_cov_list[0])) (0)  (0)  (0)  (0)  (0)
        (0)  (static_cast<double>(pose_cov_list[1])) (0)  (0)  (0)  (0)
        (0)  (0)  (static_cast<double>(pose_cov_list[2])) (0)  (0)  (0)
        (0)  (0)  (0)  (static_cast<double>(pose_cov_list[3])) (0)  (0)
        (0)  (0)  (0)  (0)  (static_cast<double>(pose_cov_list[4])) (0)
        (0)  (0)  (0)  (0)  (0)  (static_cast<double>(pose_cov_list[5]));
    odom_pub_->msg_.twist.twist.linear.y  = 0;
    odom_pub_->msg_.twist.twist.linear.z  = 0;
    odom_pub_->msg_.twist.twist.angular.x = 0;
    odom_pub_->msg_.twist.twist.angular.y = 0;
    odom_pub_->msg_.twist.covariance = boost::assign::list_of
        (static_cast<double>(twist_cov_list[0])) (0)  (0)  (0)  (0)  (0)
        (0)  (static_cast<double>(twist_cov_list[1])) (0)  (0)  (0)  (0)
        (0)  (0)  (static_cast<double>(twist_cov_list[2])) (0)  (0)  (0)
        (0)  (0)  (0)  (static_cast<double>(twist_cov_list[3])) (0)  (0)
        (0)  (0)  (0)  (0)  (static_cast<double>(twist_cov_list[4])) (0)
        (0)  (0)  (0)  (0)  (0)  (static_cast<double>(twist_cov_list[5]));

    odom_4ws_pub_.reset(new realtime_tools::RealtimePublisher<four_wheel_steering_msgs::FourWheelSteeringStamped>(controller_nh, "odom_steer", 100));
    odom_4ws_pub_->msg_.header.frame_id = "odom";

    tf_odom_pub_.reset(new realtime_tools::RealtimePublisher<tf::tfMessage>(root_nh, "/tf", 100));
    tf_odom_pub_->msg_.transforms.resize(1);
    tf_odom_pub_->msg_.transforms[0].transform.translation.z = 0.0;
    tf_odom_pub_->msg_.transforms[0].child_frame_id = base_frame_id_;
    tf_odom_pub_->msg_.transforms[0].header.frame_id = "odom";
  }

} // namespace four_wheel_steering_controller<|MERGE_RESOLUTION|>--- conflicted
+++ resolved
@@ -44,12 +44,7 @@
 namespace four_wheel_steering_controller{
 
   FourWheelSteeringController::FourWheelSteeringController()
-<<<<<<< HEAD
-    : open_loop_(false)
-    , command_struct_twist_()
-=======
-    : command_struct_()
->>>>>>> f1cadd1b
+    : command_struct_twist_()
     , command_struct_four_wheel_steering_()
     , track_(0.0)
     , wheel_steering_y_offset_(0.0)
@@ -278,12 +273,8 @@
     double front_steering_pos = 0.0;
     if(fabs(fl_steering) > 0.001 || fabs(fr_steering) > 0.001)
     {
-<<<<<<< HEAD
-      odometry_.updateOpenLoop(last0_cmd_.lin_x, last0_cmd_.ang, time);
-=======
       front_steering_pos = atan(2*tan(fl_steering)*tan(fr_steering)/
                                       (tan(fl_steering) + tan(fr_steering)));
->>>>>>> f1cadd1b
     }
     double rear_steering_pos = 0.0;
     if(fabs(rl_steering) > 0.001 || fabs(rr_steering) > 0.001)
